CREATE OR REPLACE FUNCTION rumhandler(internal)
RETURNS index_am_handler
AS 'MODULE_PATHNAME'
LANGUAGE C;

-- Access method
CREATE ACCESS METHOD rum TYPE INDEX HANDLER rumhandler;

-- Opclasses
CREATE FUNCTION rum_ts_distance(tsvector,tsquery)
RETURNS float4
AS 'MODULE_PATHNAME'
LANGUAGE C IMMUTABLE STRICT;

CREATE OPERATOR <-> (
        LEFTARG = tsvector,
        RIGHTARG = tsquery,
        PROCEDURE = rum_ts_distance
);

CREATE FUNCTION rum_extract_tsvector(tsvector,internal,internal,internal,internal)
RETURNS internal
AS 'MODULE_PATHNAME'
LANGUAGE C IMMUTABLE STRICT;

CREATE FUNCTION rum_extract_tsquery(tsquery,internal,smallint,internal,internal,internal,internal)
RETURNS internal
AS 'MODULE_PATHNAME'
LANGUAGE C IMMUTABLE STRICT;

CREATE FUNCTION rum_tsvector_config(internal)
RETURNS void
AS 'MODULE_PATHNAME'
LANGUAGE C IMMUTABLE STRICT;

CREATE FUNCTION rum_tsquery_pre_consistent(internal,smallint,tsvector,int,internal,internal,internal,internal)
RETURNS bool
AS 'MODULE_PATHNAME'
LANGUAGE C IMMUTABLE STRICT;

CREATE FUNCTION rum_tsquery_consistent(internal, smallint, tsvector, integer, internal, internal, internal, internal)
RETURNS bool
AS 'MODULE_PATHNAME'
LANGUAGE C IMMUTABLE STRICT;

CREATE FUNCTION rum_tsquery_distance(internal,smallint,tsvector,int,internal,internal,internal,internal,internal)
RETURNS float8
AS 'MODULE_PATHNAME'
LANGUAGE C IMMUTABLE STRICT;

CREATE OPERATOR CLASS rum_tsvector_ops
FOR TYPE tsvector USING rum
AS
        OPERATOR        1       @@ (tsvector, tsquery),
        OPERATOR        2       <-> (tsvector, tsquery) FOR ORDER BY pg_catalog.float_ops,
        FUNCTION        1       gin_cmp_tslexeme(text, text),
        FUNCTION        2       rum_extract_tsvector(tsvector,internal,internal,internal,internal),
        FUNCTION        3       rum_extract_tsquery(tsquery,internal,smallint,internal,internal,internal,internal),
        FUNCTION        4       rum_tsquery_consistent(internal,smallint,tsvector,int,internal,internal,internal,internal),
        FUNCTION        5       gin_cmp_prefix(text,text,smallint,internal),
<<<<<<< HEAD
        FUNCTION        6       gin_tsquery_triconsistent(internal,smallint,tsvector,int,internal,internal,internal),
        FUNCTION        7       rum_tsvector_config(internal),
        FUNCTION        8       rum_tsquery_pre_consistent(internal,smallint,tsvector,int,internal,internal,internal,internal),
        FUNCTION        9       rum_tsquery_distance(internal,smallint,tsvector,int,internal,internal,internal,internal,internal),
        STORAGE         text;

=======
        FUNCTION        6       rum_tsvector_config(internal),
        FUNCTION        7       rum_tsquery_pre_consistent(internal,smallint,tsvector,int,internal,internal,internal,internal),
        FUNCTION        8       rum_tsquery_distance(internal,smallint,tsvector,int,internal,internal,internal,internal,internal),
        STORAGE         text;

-- timestamp ops

CREATE FUNCTION timestamp_distance(timestamp, timestamp)
RETURNS float8
AS 'MODULE_PATHNAME'
LANGUAGE C IMMUTABLE STRICT;

CREATE OPERATOR <-> (
	PROCEDURE = timestamp_distance,
	LEFTARG = timestamp,
	RIGHTARG = timestamp,
	COMMUTATOR = <->
);

CREATE FUNCTION timestamp_left_distance(timestamp, timestamp)
RETURNS float8
AS 'MODULE_PATHNAME'
LANGUAGE C IMMUTABLE STRICT;

CREATE OPERATOR <-| (
	PROCEDURE = timestamp_left_distance,
	LEFTARG = timestamp,
	RIGHTARG = timestamp,
	COMMUTATOR = |->
);

CREATE FUNCTION timestamp_right_distance(timestamp, timestamp)
RETURNS float8
AS 'MODULE_PATHNAME'
LANGUAGE C IMMUTABLE STRICT;

CREATE OPERATOR |-> (
	PROCEDURE = timestamp_right_distance,
	LEFTARG = timestamp,
	RIGHTARG = timestamp,
	COMMUTATOR = <-|
);


-- timestamp operator class

CREATE FUNCTION rum_timestamp_extract_value(timestamp,internal,internal,internal,internal)
RETURNS internal
AS 'MODULE_PATHNAME'
LANGUAGE C STRICT IMMUTABLE;

CREATE FUNCTION rum_timestamp_compare_prefix(timestamp,timestamp,smallint,internal)
RETURNS int4
AS 'MODULE_PATHNAME'
LANGUAGE C STRICT IMMUTABLE;

CREATE FUNCTION rum_timestamp_extract_query(timestamp,internal,smallint,internal,internal,internal,internal)
RETURNS internal
AS 'MODULE_PATHNAME'
LANGUAGE C STRICT IMMUTABLE;

CREATE FUNCTION rum_timestamp_consistent(internal,smallint,timestamp,int,internal,internal,internal,internal)
RETURNS bool
AS 'MODULE_PATHNAME'
LANGUAGE C STRICT IMMUTABLE;

CREATE FUNCTION rum_timestamp_outer_distance(timestamp, timestamp, smallint)
RETURNS float8
AS 'MODULE_PATHNAME'
LANGUAGE C STRICT IMMUTABLE;

CREATE OPERATOR CLASS timestamp_ops
DEFAULT FOR TYPE timestamp USING rum
AS
    OPERATOR        1       <,
	OPERATOR        2       <=,
	OPERATOR        3       =,
	OPERATOR        4       >=,
	OPERATOR        5       >,
	--support
	FUNCTION        1 timestamp_cmp(timestamp,timestamp),
	FUNCTION        2 rum_timestamp_extract_value(timestamp,internal,internal,internal,internal),
	FUNCTION        3 rum_timestamp_extract_query(timestamp,internal,smallint,internal,internal,internal,internal),
	FUNCTION        4 rum_timestamp_consistent(internal,smallint,timestamp,int,internal,internal,internal,internal),
	FUNCTION        5 rum_timestamp_compare_prefix(timestamp,timestamp,smallint,internal),
	-- support to timestamp disttance in rum_tsvector_timestamp_ops
	FUNCTION		9 rum_timestamp_outer_distance(timestamp, timestamp, smallint),
	OPERATOR		20		<-> (timestamp,timestamp) FOR ORDER BY pg_catalog.float_ops,
	OPERATOR		21		<-| (timestamp,timestamp) FOR ORDER BY pg_catalog.float_ops,
	OPERATOR		22		|-> (timestamp,timestamp) FOR ORDER BY pg_catalog.float_ops,
STORAGE         timestamp;

--together

CREATE FUNCTION rum_tsquery_timestamp_consistent(internal, smallint, tsvector, integer, internal, internal, internal, internal)
RETURNS bool
AS 'MODULE_PATHNAME'
LANGUAGE C IMMUTABLE STRICT;

CREATE OPERATOR CLASS rum_tsvector_timestamp_ops
FOR TYPE tsvector USING rum
AS
        OPERATOR        1       @@ (tsvector, tsquery),
		--support function
        FUNCTION        1       gin_cmp_tslexeme(text, text),
        FUNCTION        2       rum_extract_tsvector(tsvector,internal,internal,internal,internal),
        FUNCTION        3       rum_extract_tsquery(tsquery,internal,smallint,internal,internal,internal,internal),
        FUNCTION        4       rum_tsquery_timestamp_consistent(internal,smallint,tsvector,int,internal,internal,internal,internal),
        FUNCTION        5       gin_cmp_prefix(text,text,smallint,internal),
        FUNCTION        7       rum_tsquery_pre_consistent(internal,smallint,tsvector,int,internal,internal,internal,internal),
        STORAGE         text;


>>>>>>> 376610b6
CREATE FUNCTION ruminv_extract_tsquery(tsquery,internal,internal,internal,internal)
RETURNS internal
AS 'MODULE_PATHNAME'
LANGUAGE C IMMUTABLE STRICT;

CREATE FUNCTION ruminv_extract_tsvector(tsvector,internal,smallint,internal,internal,internal,internal)
RETURNS internal
AS 'MODULE_PATHNAME'
LANGUAGE C IMMUTABLE STRICT;

CREATE FUNCTION ruminv_tsvector_consistent(internal, smallint, tsvector, integer, internal, internal, internal, internal)
RETURNS bool
AS 'MODULE_PATHNAME'
LANGUAGE C IMMUTABLE STRICT;

CREATE FUNCTION ruminv_tsquery_config(internal)
RETURNS void
AS 'MODULE_PATHNAME'
LANGUAGE C IMMUTABLE STRICT;

CREATE OPERATOR CLASS rum_tsquery_ops
DEFAULT FOR TYPE tsquery USING rum
AS
        OPERATOR        1       @@ (tsquery, tsvector),
        FUNCTION        1       gin_cmp_tslexeme(text, text),
        FUNCTION        2       ruminv_extract_tsquery(tsquery,internal,internal,internal,internal),
        FUNCTION        3       ruminv_extract_tsvector(tsvector,internal,smallint,internal,internal,internal,internal),
        FUNCTION        4       ruminv_tsvector_consistent(internal,smallint,tsvector,int,internal,internal,internal,internal),
<<<<<<< HEAD
        FUNCTION        7       ruminv_tsquery_config(internal),
=======
        FUNCTION        6       ruminv_tsquery_config(internal),
>>>>>>> 376610b6
        STORAGE         text;<|MERGE_RESOLUTION|>--- conflicted
+++ resolved
@@ -58,14 +58,6 @@
         FUNCTION        3       rum_extract_tsquery(tsquery,internal,smallint,internal,internal,internal,internal),
         FUNCTION        4       rum_tsquery_consistent(internal,smallint,tsvector,int,internal,internal,internal,internal),
         FUNCTION        5       gin_cmp_prefix(text,text,smallint,internal),
-<<<<<<< HEAD
-        FUNCTION        6       gin_tsquery_triconsistent(internal,smallint,tsvector,int,internal,internal,internal),
-        FUNCTION        7       rum_tsvector_config(internal),
-        FUNCTION        8       rum_tsquery_pre_consistent(internal,smallint,tsvector,int,internal,internal,internal,internal),
-        FUNCTION        9       rum_tsquery_distance(internal,smallint,tsvector,int,internal,internal,internal,internal,internal),
-        STORAGE         text;
-
-=======
         FUNCTION        6       rum_tsvector_config(internal),
         FUNCTION        7       rum_tsquery_pre_consistent(internal,smallint,tsvector,int,internal,internal,internal,internal),
         FUNCTION        8       rum_tsquery_distance(internal,smallint,tsvector,int,internal,internal,internal,internal,internal),
@@ -179,7 +171,6 @@
         STORAGE         text;
 
 
->>>>>>> 376610b6
 CREATE FUNCTION ruminv_extract_tsquery(tsquery,internal,internal,internal,internal)
 RETURNS internal
 AS 'MODULE_PATHNAME'
@@ -208,9 +199,5 @@
         FUNCTION        2       ruminv_extract_tsquery(tsquery,internal,internal,internal,internal),
         FUNCTION        3       ruminv_extract_tsvector(tsvector,internal,smallint,internal,internal,internal,internal),
         FUNCTION        4       ruminv_tsvector_consistent(internal,smallint,tsvector,int,internal,internal,internal,internal),
-<<<<<<< HEAD
-        FUNCTION        7       ruminv_tsquery_config(internal),
-=======
         FUNCTION        6       ruminv_tsquery_config(internal),
->>>>>>> 376610b6
         STORAGE         text;