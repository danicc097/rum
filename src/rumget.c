--- conflicted
+++ resolved
@@ -211,13 +211,9 @@
  */
 static void
 scanPostingTree(Relation index, RumScanEntry scanEntry,
-<<<<<<< HEAD
 				BlockNumber rootPostingTree, OffsetNumber attnum,
-				RumState * rumstate, Datum idatum, RumNullCategory icategory)
-=======
-	            BlockNumber rootPostingTree, OffsetNumber attnum,
-	            RumState * rumstate, Snapshot snapshot)
->>>>>>> 1279e1bb
+				RumState * rumstate, Datum idatum, RumNullCategory icategory,
+				Snapshot snapshot)
 {
 	RumPostingTreeScan *gdi;
 	Buffer		buffer;
@@ -412,13 +408,8 @@
 			LockBuffer(stack->buffer, RUM_UNLOCK);
 
 			/* Collect all the TIDs in this entry's posting tree */
-<<<<<<< HEAD
 			scanPostingTree(btree->index, scanEntry, rootPostingTree, attnum,
-							rumstate, idatum, icategory);
-=======
-			scanPostingTree(btree->index, scanEntry, rootPostingTree,
-							attnum, rumstate, snapshot);
->>>>>>> 1279e1bb
+							rumstate, idatum, icategory, snapshot);
 
 			/*
 			 * We lock again the entry page and while it was unlocked insert
