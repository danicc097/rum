# contrib/rum/Makefile

MODULE_big = rum
OBJS = src/rumsort.o src/rum_ts_utils.o src/rumtsquery.o \
	src/rumbtree.o src/rumbulk.o src/rumdatapage.o \
	src/rumentrypage.o src/rumget.o src/ruminsert.o \
	src/rumscan.o src/rumutil.o src/rumvacuum.o src/rumvalidate.o \
	src/btree_rum.o src/rum_arr_utils.o $(WIN32RES)

EXTENSION = rum
EXTVERSION = 1.2
DATA = rum--1.0.sql
DATA_updates = rum--1.0--1.1.sql rum--1.1--1.2.sql
DATA_built = rum--$(EXTVERSION).sql $(DATA_updates)
PGFILEDESC = "RUM index access method"
INCLUDES = src/rum.h src/rumsort.h

REGRESS = rum rum_hash ruminv timestamp orderby orderby_hash altorder \
	altorder_hash limits \
	int2 int4 int8 float4 float8 money oid \
    time timetz date interval \
    macaddr inet cidr text varchar char bytea bit varbit \
    numeric anyarray

LDFLAGS_SL += $(filter -lm, $(LIBS))

ifdef USE_PGXS
PG_CONFIG = pg_config
PGXS := $(shell $(PG_CONFIG) --pgxs)
include $(PGXS)
else
subdir = contrib/rum
top_builddir = ../..
include $(top_builddir)/src/Makefile.global
include $(top_srcdir)/contrib/contrib-global.mk
endif

wal-check: temp-install
	$(prove_check)

all: rum--$(EXTVERSION).sql

<<<<<<< HEAD
#9.6 requires 1.2 file but 10.0 could live with update files
rum--$(EXTVERSION).sql: $(DATA) $(DATA_updates)
	cat $(DATA) $(DATA_updates) > rum--$(EXTVERSION).sql

=======
rum--$(EXTVERSION).sql: $(DATA) $(DATA_updates)
	cat $(DATA) $(DATA_updates) > rum--$(EXTVERSION).sql

# rule for updates, e.g. rum--1.0--1.1.sql
>>>>>>> 65aae993
rum--%.sql: gen_rum_sql--%.pl
	perl $< > $@

install: installincludes

installincludes:
	$(INSTALL_DATA) $(addprefix $(srcdir)/, $(INCLUDES)) '$(DESTDIR)$(includedir_server)/'<|MERGE_RESOLUTION|>--- conflicted
+++ resolved
@@ -40,17 +40,11 @@
 
 all: rum--$(EXTVERSION).sql
 
-<<<<<<< HEAD
 #9.6 requires 1.2 file but 10.0 could live with update files
 rum--$(EXTVERSION).sql: $(DATA) $(DATA_updates)
 	cat $(DATA) $(DATA_updates) > rum--$(EXTVERSION).sql
 
-=======
-rum--$(EXTVERSION).sql: $(DATA) $(DATA_updates)
-	cat $(DATA) $(DATA_updates) > rum--$(EXTVERSION).sql
-
 # rule for updates, e.g. rum--1.0--1.1.sql
->>>>>>> 65aae993
 rum--%.sql: gen_rum_sql--%.pl
 	perl $< > $@
 
